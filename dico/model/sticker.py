--- conflicted
+++ resolved
@@ -113,13 +113,8 @@
     def __str__(self) -> str:
         return self.name
 
-<<<<<<< HEAD
-    def banner_url(self, *, extension="webp", size=1024):
+    def banner_url(self, *, extension: str = "webp", size: int = 1024) -> typing.Optional[str]:
         return cdn_url("app-assets/710982414301790216/store", image_hash=self.banner_asset_id, extension=extension, size=size)
 
     def __repr__(self) -> str:
-        return f"<{self.__class__.__name__} id={self.id} name={self.name}>"
-=======
-    def banner_url(self, *, extension: str = "webp", size: int = 1024) -> typing.Optional[str]:
-        return cdn_url("app-assets/710982414301790216/store", image_hash=self.banner_asset_id, extension=extension, size=size)
->>>>>>> 45d4fcf5
+        return f"<{self.__class__.__name__} id={self.id} name={self.name}>"