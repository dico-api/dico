--- conflicted
+++ resolved
@@ -58,11 +58,7 @@
 
     def get_voice_state(self) -> "VoiceState":
         return self.voice_state
-
-<<<<<<< HEAD
-    def __repr__(self) -> str:
-        return f"<{self.__class__.__name__} id={self.id}>"
-=======
+      
     def create_dm(self) -> "Channel.RESPONSE":
         from .channel import Channel
         channel = self.client.create_dm(self)
@@ -93,7 +89,9 @@
     @property
     def send(self):
         return self.create_message
->>>>>>> 45d4fcf5
+    
+    def __repr__(self) -> str:
+        return f"<{self.__class__.__name__} id={self.id}>"
 
 
 class UserFlags(FlagBase):
